--- conflicted
+++ resolved
@@ -18,14 +18,7 @@
         pathItems: [
           "performance-as-a-default-with-nextjs",
           "nextjs-route-prefetching",
-<<<<<<< HEAD
-<<<<<<< HEAD
-=======
           "how-amp-can-guarantee-fastness-in-your-nextjs-app",
->>>>>>> 16f9f4703a8d06de5bc63ec76290457bdd775cc0
-=======
-          "how-amp-can-guarantee-fastness-in-your-nextjs-app",
->>>>>>> 3700869e
         ],
       },
       {
