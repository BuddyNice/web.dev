--- conflicted
+++ resolved
@@ -16,9 +16,8 @@
 const fs = require("fs");
 const localeCode = require("iso-639-1");
 const path = require("path");
-<<<<<<< HEAD
 const locale = require("./locale");
-=======
+console.log(locale)
 
 const isProd = Boolean(process.env.GAE_APPLICATION);
 const contentDir = isProd ? "dist" : "src/site/content";
@@ -27,7 +26,6 @@
 const DEFAULT_LOCALE = "en";
 
 const isSupported = (locale) => SUPPORTED_LOCALES.indexOf(locale) > -1;
->>>>>>> 27ee17f1
 
 /**
  * A handler that redirects the request based on requested locale,
