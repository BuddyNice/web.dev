--- conflicted
+++ resolved
@@ -37,16 +37,10 @@
     return next();
   }
 
-<<<<<<< HEAD
   const fileType = isJson ? "index.json" : "index.html";
   const normalizedPath = req.path.replace("index.json", "");
   const pathParts = normalizedPath.split("/");
-  const isLangInPath = isSupported(pathParts[1]);
-=======
-  const pathParts = req.path.split("/");
-  // Check if language is specified in the url.
   const isLangInPath = locale.isSupportedLocale(pathParts[1]);
->>>>>>> 1b71d8ea
   let lang;
   let filePath;
 
@@ -60,15 +54,10 @@
     const langInCookie = locale.isSupportedLocale(req.cookies.preferred_lang);
     // If language not in url, use accept-language header.
     lang =
-<<<<<<< HEAD
-      langInCookie || req.acceptsLanguages(SUPPORTED_LOCALES) || DEFAULT_LOCALE;
-    filePath = path.join(normalizedPath, fileType);
-=======
       langInCookie ||
       req.acceptsLanguages(locale.supportedLocales) ||
       locale.defaultLocale;
-    filePath = req.path;
->>>>>>> 1b71d8ea
+    filePath = path.join(normalizedPath, fileType);
   }
 
   if (lang === locale.defaultLocale) {
