--- conflicted
+++ resolved
@@ -17,9 +17,5 @@
     - reduce-javascript-payloads-with-code-splitting
     - reduce-network-payloads-using-text-compression
     - serve-modern-code-to-modern-browsers
-<<<<<<< HEAD
     - apply-instant-loading-with-prpl
-=======
-    - preload-critical-assets
-    - test-guide
->>>>>>> db9b1de6
+    - preload-critical-assets